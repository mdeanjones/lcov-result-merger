--- conflicted
+++ resolved
@@ -44,7 +44,6 @@
       return actual.should.equal(expected)
   })
 
-<<<<<<< HEAD
   it('should optionally prepend source file lines', async function () {
     var expected = fs.readFileSync('./test/expected/prepended/lcov.info', 'utf8')
     await new Promise((res) => {
@@ -54,19 +53,16 @@
     })
     var actual = fs.readFileSync('lcov.info', 'utf8')
     return actual.should.equal(expected)
-=======
-  it('should optionally prepend source file lines', function () {
-    var expected = fs.src('./test/expected/prepended/lcov.info')
-    var actual = fs.src('./test/fixtures/basic/*/lcov.info')
-      .pipe(lcovResultMerger({ 'prepend-source-files': true, 'prepend-path-fix': '' }))
-    return actual.should.produce.sameFilesAs(expected)
   })
 
   it('should optionally prepend source file lines with corrected pathing', function () {
-    var expected = fs.src('./test/expected/prepended-path-fix/lcov.info')
-    var actual = fs.src('./test/fixtures/coverage-subfolder/*/coverage/lcov.info')
-      .pipe(lcovResultMerger({ 'prepend-source-files': true }))
-    return actual.should.produce.sameFilesAs(expected)
->>>>>>> 2046cef6
+    var expected = fs.readFileSync('./test/expected/prepended-path-fix/lcov.info')
+    await new Promise((res) => {
+      fg.stream('./test/fixtures/coverage-subfolder/*/coverage/lcov.info')
+        .pipe(lcovResultMerger({ 'prepend-source-files': true }))
+        .on('end', res)
+    })
+    var actual = fs.readFileSync('lcov.info', 'utf8')
+    return actual.should.equal(expected)
   })
 })